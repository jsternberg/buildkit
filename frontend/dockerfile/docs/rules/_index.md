---
title: Build checks
description: |
  BuildKit has built-in support for analyzing your build configuration based on
  a set of pre-defined rules for enforcing Dockerfile and building best
  practices.
keywords: buildkit, linting, dockerfile, frontend, rules
---

BuildKit has built-in support for analyzing your build configuration based on a
set of pre-defined rules for enforcing Dockerfile and building best practices.
Adhering to these rules helps avoid errors and ensures good readability of your
Dockerfile.

Checks run as a build invocation, but instead of producing a build output, it
performs a series of checks to validate that your build doesn't violate any of
the rules. To run a check, use the `--check` flag:

```console
$ docker build --check .
```

<table>
  <thead>
    <tr>
      <th>Name</th>
      <th>Description</th>
    </tr>
  </thead>
  <tbody>
    <tr>
      <td><a href="./stage-name-casing/">StageNameCasing</a></td>
      <td>Stage names should be lowercase</td>
    </tr>
    <tr>
      <td><a href="./from-as-casing/">FromAsCasing</a></td>
      <td>The 'as' keyword should match the case of the 'from' keyword</td>
    </tr>
    <tr>
<<<<<<< HEAD
      <td><a href="./no-empty-continuation.md">NoEmptyContinuation</a></td>
=======
      <td><a href="./no-empty-continuations/">NoEmptyContinuations</a></td>
>>>>>>> 7da4d591
      <td>Empty continuation lines will become errors in a future release</td>
    </tr>
    <tr>
      <td><a href="./consistent-instruction-casing/">ConsistentInstructionCasing</a></td>
      <td>Instructions should be in consistent casing (all lower or all upper)</td>
    </tr>
    <tr>
      <td><a href="./file-consistent-command-casing/">FileConsistentCommandCasing</a></td>
      <td>All commands within the Dockerfile should use the same casing (either upper or lower)</td>
    </tr>
    <tr>
      <td><a href="./duplicate-stage-name/">DuplicateStageName</a></td>
      <td>Stage names should be unique</td>
    </tr>
    <tr>
      <td><a href="./reserved-stage-name/">ReservedStageName</a></td>
      <td>Reserved words should not be used as stage names</td>
    </tr>
    <tr>
      <td><a href="./json-args-recommended/">JSONArgsRecommended</a></td>
      <td>JSON arguments recommended for ENTRYPOINT/CMD to prevent unintended behavior related to OS signals</td>
    </tr>
    <tr>
      <td><a href="./maintainer-deprecated/">MaintainerDeprecated</a></td>
      <td>The MAINTAINER instruction is deprecated, use a label instead to define an image author</td>
    </tr>
    <tr>
      <td><a href="./undefined-arg-in-from/">UndefinedArgInFrom</a></td>
      <td>FROM command must use declared ARGs</td>
    </tr>
    <tr>
      <td><a href="./workdir-relative-path/">WorkdirRelativePath</a></td>
      <td>Relative workdir without an absolute workdir declared within the build can have unexpected results if the base image changes</td>
    </tr>
    <tr>
      <td><a href="./undefined-var/">UndefinedVar</a></td>
      <td>Variables should be defined before their use</td>
    </tr>
    <tr>
      <td><a href="./multiple-instructions-disallowed/">MultipleInstructionsDisallowed</a></td>
      <td>Multiple instructions of the same type should not be used in the same stage</td>
    </tr>
    <tr>
      <td><a href="./legacy-key-value-format/">LegacyKeyValueFormat</a></td>
      <td>Legacy key/value format with whitespace separator should not be used</td>
    </tr>
  </tbody>
</table><|MERGE_RESOLUTION|>--- conflicted
+++ resolved
@@ -37,11 +37,7 @@
       <td>The 'as' keyword should match the case of the 'from' keyword</td>
     </tr>
     <tr>
-<<<<<<< HEAD
-      <td><a href="./no-empty-continuation.md">NoEmptyContinuation</a></td>
-=======
-      <td><a href="./no-empty-continuations/">NoEmptyContinuations</a></td>
->>>>>>> 7da4d591
+      <td><a href="./no-empty-continuation/">NoEmptyContinuation</a></td>
       <td>Empty continuation lines will become errors in a future release</td>
     </tr>
     <tr>
